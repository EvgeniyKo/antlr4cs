--- conflicted
+++ resolved
@@ -107,12 +107,8 @@
             {
                 return message;
             }
-<<<<<<< HEAD
-            return string.Format("failed predicate: {{{0}}}?", predicate);
-=======
-            return string.Format(CultureInfo.CurrentCulture, "failed predicate: {%s}?", predicate
+            return string.Format(CultureInfo.CurrentCulture, "failed predicate: {{{0}}}?", predicate
                 );
->>>>>>> fcf2482a
         }
     }
 }