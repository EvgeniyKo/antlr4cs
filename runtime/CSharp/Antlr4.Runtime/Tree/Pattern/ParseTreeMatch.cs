--- conflicted
+++ resolved
@@ -240,12 +240,8 @@
         /// A mapping from labels to parse tree nodes. If the parse tree
         /// pattern did not contain any rule or token tags, this map will be empty.
         /// </returns>
-<<<<<<< HEAD
-        [return: NotNull]
-        public virtual MultiMap<string, IParseTree> GetLabels()
-=======
+        [NotNull]
         public virtual MultiMap<string, IParseTree> Labels
->>>>>>> eef89a00
         {
             get
             {
@@ -260,12 +256,8 @@
         /// <code>null</code>
         /// if the match was successful.
         /// </returns>
-<<<<<<< HEAD
-        [return: Nullable]
-        public virtual IParseTree GetMismatchedNode()
-=======
+        [Nullable]
         public virtual IParseTree MismatchedNode
->>>>>>> eef89a00
         {
             get
             {
@@ -293,12 +285,8 @@
         /// <summary>Get the tree pattern we are matching against.</summary>
         /// <remarks>Get the tree pattern we are matching against.</remarks>
         /// <returns>The tree pattern we are matching against.</returns>
-<<<<<<< HEAD
-        [return: NotNull]
-        public virtual ParseTreePattern GetPattern()
-=======
+        [NotNull]
         public virtual ParseTreePattern Pattern
->>>>>>> eef89a00
         {
             get
             {
@@ -313,12 +301,8 @@
         /// <see cref="Antlr4.Runtime.Tree.IParseTree">Antlr4.Runtime.Tree.IParseTree</see>
         /// we are trying to match to a pattern.
         /// </returns>
-<<<<<<< HEAD
-        [return: NotNull]
-        public virtual IParseTree GetTree()
-=======
+        [NotNull]
         public virtual IParseTree Tree
->>>>>>> eef89a00
         {
             get
             {
@@ -329,11 +313,7 @@
         /// <summary><inheritDoc></inheritDoc></summary>
         public override string ToString()
         {
-<<<<<<< HEAD
-            return string.Format("Match {0}; found {1} labels", Succeeded() ? "succeeded" : "failed", GetLabels().Count);
-=======
-            return string.Format("Match %s; found %d labels", Succeeded ? "succeeded" : "failed", Labels.Count);
->>>>>>> eef89a00
+            return string.Format("Match {0}; found {1} labels", Succeeded ? "succeeded" : "failed", Labels.Count);
         }
     }
 }