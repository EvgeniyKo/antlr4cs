/*
 * [The "BSD license"]
 *  Copyright (c) 2013 Terence Parr
 *  Copyright (c) 2013 Sam Harwell
 *  All rights reserved.
 *
 *  Redistribution and use in source and binary forms, with or without
 *  modification, are permitted provided that the following conditions
 *  are met:
 *
 *  1. Redistributions of source code must retain the above copyright
 *     notice, this list of conditions and the following disclaimer.
 *  2. Redistributions in binary form must reproduce the above copyright
 *     notice, this list of conditions and the following disclaimer in the
 *     documentation and/or other materials provided with the distribution.
 *  3. The name of the author may not be used to endorse or promote products
 *     derived from this software without specific prior written permission.
 *
 *  THIS SOFTWARE IS PROVIDED BY THE AUTHOR ``AS IS'' AND ANY EXPRESS OR
 *  IMPLIED WARRANTIES, INCLUDING, BUT NOT LIMITED TO, THE IMPLIED WARRANTIES
 *  OF MERCHANTABILITY AND FITNESS FOR A PARTICULAR PURPOSE ARE DISCLAIMED.
 *  IN NO EVENT SHALL THE AUTHOR BE LIABLE FOR ANY DIRECT, INDIRECT,
 *  INCIDENTAL, SPECIAL, EXEMPLARY, OR CONSEQUENTIAL DAMAGES (INCLUDING, BUT
 *  NOT LIMITED TO, PROCUREMENT OF SUBSTITUTE GOODS OR SERVICES; LOSS OF USE,
 *  DATA, OR PROFITS; OR BUSINESS INTERRUPTION) HOWEVER CAUSED AND ON ANY
 *  THEORY OF LIABILITY, WHETHER IN CONTRACT, STRICT LIABILITY, OR TORT
 *  (INCLUDING NEGLIGENCE OR OTHERWISE) ARISING IN ANY WAY OUT OF THE USE OF
 *  THIS SOFTWARE, EVEN IF ADVISED OF THE POSSIBILITY OF SUCH DAMAGE.
 */
using System;
using Antlr4.Runtime.Misc;
using Antlr4.Runtime.Tree.Pattern;
using Antlr4.Runtime.Sharpen;

namespace Antlr4.Runtime.Tree.Pattern
{
    /// <summary>
    /// Represents a span of raw text (concrete syntax) between tags in a tree
    /// pattern string.
    /// </summary>
    /// <remarks>
    /// Represents a span of raw text (concrete syntax) between tags in a tree
    /// pattern string.
    /// </remarks>
    internal class TextChunk : Chunk
    {
        /// <summary>
        /// This is the backing field for
        /// <see cref="Text()">Text()</see>
        /// .
        /// </summary>
        [NotNull]
        private readonly string text;

        /// <summary>
        /// Constructs a new instance of
        /// <see cref="TextChunk">TextChunk</see>
        /// with the specified text.
        /// </summary>
        /// <param name="text">The text of this chunk.</param>
        /// <exception>
        /// IllegalArgumentException
        /// if
        /// <code>text</code>
        /// is
        /// <code>null</code>
        /// .
        /// </exception>
        public TextChunk(string text)
        {
            if (text == null)
            {
                throw new ArgumentException("text cannot be null");
            }
            this.text = text;
        }

        /// <summary>Gets the raw text of this chunk.</summary>
        /// <remarks>Gets the raw text of this chunk.</remarks>
        /// <returns>The text of the chunk.</returns>
<<<<<<< HEAD
        [return: NotNull]
        public string GetText()
=======
        public string Text
>>>>>>> eef89a00
        {
            get
            {
                return text;
            }
        }

        /// <summary>
        /// <inheritDoc></inheritDoc>
        /// <p>The implementation for
        /// <see cref="TextChunk">TextChunk</see>
        /// returns the result of
        /// <see cref="Text()">Text()</see>
        /// in single quotes.</p>
        /// </summary>
        public override string ToString()
        {
            return "'" + text + "'";
        }
    }
}<|MERGE_RESOLUTION|>--- conflicted
+++ resolved
@@ -78,12 +78,8 @@
         /// <summary>Gets the raw text of this chunk.</summary>
         /// <remarks>Gets the raw text of this chunk.</remarks>
         /// <returns>The text of the chunk.</returns>
-<<<<<<< HEAD
-        [return: NotNull]
-        public string GetText()
-=======
+        [NotNull]
         public string Text
->>>>>>> eef89a00
         {
             get
             {
