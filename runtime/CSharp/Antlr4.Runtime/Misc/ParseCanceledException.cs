--- conflicted
+++ resolved
@@ -70,11 +70,7 @@
         }
 
         public ParseCanceledException(string message, Exception cause)
-<<<<<<< HEAD
             : base(message, cause)
-=======
-            : base(message)
->>>>>>> bf070cf5
         {
         }
     }
