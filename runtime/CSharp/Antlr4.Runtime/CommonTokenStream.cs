/*
 * [The "BSD license"]
 *  Copyright (c) 2013 Terence Parr
 *  Copyright (c) 2013 Sam Harwell
 *  All rights reserved.
 *
 *  Redistribution and use in source and binary forms, with or without
 *  modification, are permitted provided that the following conditions
 *  are met:
 *
 *  1. Redistributions of source code must retain the above copyright
 *     notice, this list of conditions and the following disclaimer.
 *  2. Redistributions in binary form must reproduce the above copyright
 *     notice, this list of conditions and the following disclaimer in the
 *     documentation and/or other materials provided with the distribution.
 *  3. The name of the author may not be used to endorse or promote products
 *     derived from this software without specific prior written permission.
 *
 *  THIS SOFTWARE IS PROVIDED BY THE AUTHOR ``AS IS'' AND ANY EXPRESS OR
 *  IMPLIED WARRANTIES, INCLUDING, BUT NOT LIMITED TO, THE IMPLIED WARRANTIES
 *  OF MERCHANTABILITY AND FITNESS FOR A PARTICULAR PURPOSE ARE DISCLAIMED.
 *  IN NO EVENT SHALL THE AUTHOR BE LIABLE FOR ANY DIRECT, INDIRECT,
 *  INCIDENTAL, SPECIAL, EXEMPLARY, OR CONSEQUENTIAL DAMAGES (INCLUDING, BUT
 *  NOT LIMITED TO, PROCUREMENT OF SUBSTITUTE GOODS OR SERVICES; LOSS OF USE,
 *  DATA, OR PROFITS; OR BUSINESS INTERRUPTION) HOWEVER CAUSED AND ON ANY
 *  THEORY OF LIABILITY, WHETHER IN CONTRACT, STRICT LIABILITY, OR TORT
 *  (INCLUDING NEGLIGENCE OR OTHERWISE) ARISING IN ANY WAY OUT OF THE USE OF
 *  THIS SOFTWARE, EVEN IF ADVISED OF THE POSSIBILITY OF SUCH DAMAGE.
 */
using Antlr4.Runtime;
using Antlr4.Runtime.Sharpen;

namespace Antlr4.Runtime
{
    /// <summary>
    /// This class extends
    /// <see cref="BufferedTokenStream"/>
    /// with functionality to filter
    /// token streams to tokens on a particular channel (tokens where
    /// <see cref="IToken.Channel()"/>
    /// returns a particular value).
    /// <p>
    /// This token stream provides access to all tokens by index or when calling
    /// methods like
    /// <see cref="BufferedTokenStream.GetText()"/>
    /// . The channel filtering is only used for code
    /// accessing tokens via the lookahead methods
    /// <see cref="BufferedTokenStream.La(int)"/>
    /// ,
    /// <see cref="Lt(int)"/>
    /// , and
    /// <see cref="Lb(int)"/>
    /// .</p>
    /// <p>
    /// By default, tokens are placed on the default channel
    /// (
<<<<<<< HEAD
    /// <see cref="TokenConstants.DefaultChannel"/>
=======
    /// <see cref="IToken.DefaultChannel"/>
>>>>>>> 9a23a7f3
    /// ), but may be reassigned by using the
    /// <code>-&gt;channel(HIDDEN)</code>
    /// lexer command, or by using an embedded action to
    /// call
<<<<<<< HEAD
    /// <see cref="Lexer.Channel"/>
=======
    /// <see cref="Lexer.Channel(int)"/>
>>>>>>> 9a23a7f3
    /// .
    /// </p>
    /// <p>
    /// Note: lexer rules which use the
    /// <code>-&gt;skip</code>
    /// lexer command or call
    /// <see cref="Lexer.Skip()"/>
    /// do not produce tokens at all, so input text matched by
    /// such a rule will not be available as part of the token stream, regardless of
    /// channel.</p>
    /// </summary>
    public class CommonTokenStream : BufferedTokenStream
    {
        /// <summary>Specifies the channel to use for filtering tokens.</summary>
        /// <remarks>
        /// Specifies the channel to use for filtering tokens.
        /// <p>
        /// The default value is
<<<<<<< HEAD
        /// <see cref="TokenConstants.DefaultChannel"/>
=======
        /// <see cref="IToken.DefaultChannel"/>
>>>>>>> 9a23a7f3
        /// , which matches the
        /// default channel assigned to tokens created by the lexer.</p>
        /// </remarks>
        protected internal int channel = TokenConstants.DefaultChannel;

        /// <summary>
        /// Constructs a new
        /// <see cref="CommonTokenStream"/>
        /// using the specified token
        /// source and the default token channel (
<<<<<<< HEAD
        /// <see cref="TokenConstants.DefaultChannel"/>
=======
        /// <see cref="IToken.DefaultChannel"/>
>>>>>>> 9a23a7f3
        /// ).
        /// </summary>
        /// <param name="tokenSource">The token source.</param>
        public CommonTokenStream(ITokenSource tokenSource)
            : base(tokenSource)
        {
        }

        /// <summary>
        /// Constructs a new
        /// <see cref="CommonTokenStream"/>
        /// using the specified token
        /// source and filtering tokens to the specified channel. Only tokens whose
        /// <see cref="IToken.Channel()"/>
        /// matches
        /// <code>channel</code>
        /// or have the
        /// <see cref="IToken.Type()"/>
        /// equal to
<<<<<<< HEAD
        /// <see cref="TokenConstants.Eof"/>
=======
        /// <see cref="IToken.Eof"/>
>>>>>>> 9a23a7f3
        /// will be returned by the
        /// token stream lookahead methods.
        /// </summary>
        /// <param name="tokenSource">The token source.</param>
        /// <param name="channel">The channel to use for filtering tokens.</param>
        public CommonTokenStream(ITokenSource tokenSource, int channel)
            : this(tokenSource)
        {
            this.channel = channel;
        }

        protected internal override int AdjustSeekIndex(int i)
        {
            return NextTokenOnChannel(i, channel);
        }

        protected internal override IToken Lb(int k)
        {
            if (k == 0 || (p - k) < 0)
            {
                return null;
            }
            int i = p;
            int n = 1;
            // find k good tokens looking backwards
            while (n <= k)
            {
                // skip off-channel tokens
                i = PreviousTokenOnChannel(i - 1, channel);
                n++;
            }
            if (i < 0)
            {
                return null;
            }
            return tokens[i];
        }

        public override IToken Lt(int k)
        {
            //System.out.println("enter LT("+k+")");
            LazyInit();
            if (k == 0)
            {
                return null;
            }
            if (k < 0)
            {
                return Lb(-k);
            }
            int i = p;
            int n = 1;
            // we know tokens[p] is a good one
            // find k good tokens
            while (n < k)
            {
                // skip off-channel tokens, but make sure to not look past EOF
                if (Sync(i + 1))
                {
                    i = NextTokenOnChannel(i + 1, channel);
                }
                n++;
            }
            //		if ( i>range ) range = i;
            return tokens[i];
        }

        /// <summary>Count EOF just once.</summary>
        /// <remarks>Count EOF just once.</remarks>
        public virtual int GetNumberOfOnChannelTokens()
        {
            int n = 0;
            Fill();
            for (int i = 0; i < tokens.Count; i++)
            {
                IToken t = tokens[i];
                if (t.Channel == channel)
                {
                    n++;
                }
                if (t.Type == TokenConstants.Eof)
                {
                    break;
                }
            }
            return n;
        }
    }
}<|MERGE_RESOLUTION|>--- conflicted
+++ resolved
@@ -54,20 +54,12 @@
     /// <p>
     /// By default, tokens are placed on the default channel
     /// (
-<<<<<<< HEAD
     /// <see cref="TokenConstants.DefaultChannel"/>
-=======
-    /// <see cref="IToken.DefaultChannel"/>
->>>>>>> 9a23a7f3
     /// ), but may be reassigned by using the
     /// <code>-&gt;channel(HIDDEN)</code>
     /// lexer command, or by using an embedded action to
     /// call
-<<<<<<< HEAD
     /// <see cref="Lexer.Channel"/>
-=======
-    /// <see cref="Lexer.Channel(int)"/>
->>>>>>> 9a23a7f3
     /// .
     /// </p>
     /// <p>
@@ -86,11 +78,7 @@
         /// Specifies the channel to use for filtering tokens.
         /// <p>
         /// The default value is
-<<<<<<< HEAD
         /// <see cref="TokenConstants.DefaultChannel"/>
-=======
-        /// <see cref="IToken.DefaultChannel"/>
->>>>>>> 9a23a7f3
         /// , which matches the
         /// default channel assigned to tokens created by the lexer.</p>
         /// </remarks>
@@ -101,11 +89,7 @@
         /// <see cref="CommonTokenStream"/>
         /// using the specified token
         /// source and the default token channel (
-<<<<<<< HEAD
         /// <see cref="TokenConstants.DefaultChannel"/>
-=======
-        /// <see cref="IToken.DefaultChannel"/>
->>>>>>> 9a23a7f3
         /// ).
         /// </summary>
         /// <param name="tokenSource">The token source.</param>
@@ -125,11 +109,7 @@
         /// or have the
         /// <see cref="IToken.Type()"/>
         /// equal to
-<<<<<<< HEAD
         /// <see cref="TokenConstants.Eof"/>
-=======
-        /// <see cref="IToken.Eof"/>
->>>>>>> 9a23a7f3
         /// will be returned by the
         /// token stream lookahead methods.
         /// </summary>
