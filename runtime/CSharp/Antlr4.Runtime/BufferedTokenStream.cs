/*
 * [The "BSD license"]
 *  Copyright (c) 2013 Terence Parr
 *  Copyright (c) 2013 Sam Harwell
 *  All rights reserved.
 *
 *  Redistribution and use in source and binary forms, with or without
 *  modification, are permitted provided that the following conditions
 *  are met:
 *
 *  1. Redistributions of source code must retain the above copyright
 *     notice, this list of conditions and the following disclaimer.
 *  2. Redistributions in binary form must reproduce the above copyright
 *     notice, this list of conditions and the following disclaimer in the
 *     documentation and/or other materials provided with the distribution.
 *  3. The name of the author may not be used to endorse or promote products
 *     derived from this software without specific prior written permission.
 *
 *  THIS SOFTWARE IS PROVIDED BY THE AUTHOR ``AS IS'' AND ANY EXPRESS OR
 *  IMPLIED WARRANTIES, INCLUDING, BUT NOT LIMITED TO, THE IMPLIED WARRANTIES
 *  OF MERCHANTABILITY AND FITNESS FOR A PARTICULAR PURPOSE ARE DISCLAIMED.
 *  IN NO EVENT SHALL THE AUTHOR BE LIABLE FOR ANY DIRECT, INDIRECT,
 *  INCIDENTAL, SPECIAL, EXEMPLARY, OR CONSEQUENTIAL DAMAGES (INCLUDING, BUT
 *  NOT LIMITED TO, PROCUREMENT OF SUBSTITUTE GOODS OR SERVICES; LOSS OF USE,
 *  DATA, OR PROFITS; OR BUSINESS INTERRUPTION) HOWEVER CAUSED AND ON ANY
 *  THEORY OF LIABILITY, WHETHER IN CONTRACT, STRICT LIABILITY, OR TORT
 *  (INCLUDING NEGLIGENCE OR OTHERWISE) ARISING IN ANY WAY OUT OF THE USE OF
 *  THIS SOFTWARE, EVEN IF ADVISED OF THE POSSIBILITY OF SUCH DAMAGE.
 */
using System;
using System.Collections.Generic;
using System.Text;
using Antlr4.Runtime;
using Antlr4.Runtime.Misc;
using Sharpen;

namespace Antlr4.Runtime
{
    /// <summary>Buffer all input tokens but do on-demand fetching of new tokens from lexer.
    ///     </summary>
    /// <remarks>
    /// Buffer all input tokens but do on-demand fetching of new tokens from lexer.
    /// Useful when the parser or lexer has to set context/mode info before proper
    /// lexing of future tokens. The ST template parser needs this, for example,
    /// because it has to constantly flip back and forth between inside/output
    /// templates. E.g.,
    /// <code></code>
    /// &lt;names:
<<<<<<< HEAD
    /// hi, &lt;it&gt;}&gt;} has to parse names
    /// as part of an expression but
    /// <code>"hi, &lt;it&gt;"</code>
=======
    /// hi, <it>}&gt;} has to parse names as part of an
    /// expression but
    /// <code>"hi, <it>"</code>
>>>>>>> fcf2482a
    /// as a nested template.
    /// <p/>
    /// You can't use this stream if you pass whitespace or other off-channel tokens
    /// to the parser. The stream can't ignore off-channel tokens.
    /// (
    /// <see cref="UnbufferedTokenStream">UnbufferedTokenStream</see>
    /// is the same way.) Use
    /// <see cref="CommonTokenStream">CommonTokenStream</see>
    /// .
    /// </remarks>
    public class BufferedTokenStream : ITokenStream
    {
        [NotNull]
        protected internal ITokenSource tokenSource;

        /// <summary>
        /// Record every single token pulled from the source so we can reproduce
        /// chunks of it later.
        /// </summary>
        /// <remarks>
        /// Record every single token pulled from the source so we can reproduce
        /// chunks of it later. This list captures everything so we can access
        /// complete input text.
        /// </remarks>
        protected internal IList<IToken> tokens = new List<IToken>(100);

        /// <summary>
        /// The index into
        /// <see cref="tokens">tokens</see>
        /// of the current token (next token to
        /// consume).
        /// <see cref="tokens">tokens</see>
        /// <code>[</code>
        /// <see cref="p">p</see>
        /// <code>]</code>
        /// should be
        /// <see cref="Lt(int)">LT(1)</see>
        /// .
        /// <see cref="p">p</see>
        /// <code>=-1</code>
        /// indicates need to initialize
        /// with first token. The constructor doesn't get a token. First call to
        /// <see cref="Lt(int)">LT(1)</see>
        /// or whatever gets the first token and sets
        /// <see cref="p">p</see>
        /// <code>=0;</code>
        /// .
        /// </summary>
        protected internal int p = -1;

        /// <summary>
        /// Set to
        /// <code>true</code>
        /// when the EOF token is fetched. Do not continue fetching
        /// tokens after that point, or multiple EOF tokens could end up in the
        /// <see cref="tokens">tokens</see>
        /// array.
        /// </summary>
        /// <seealso cref="Fetch(int)">Fetch(int)</seealso>
        protected internal bool fetchedEOF;

        public BufferedTokenStream(ITokenSource tokenSource)
        {
            if (tokenSource == null)
            {
                throw new ArgumentNullException("tokenSource cannot be null");
            }
            this.tokenSource = tokenSource;
        }

        public virtual ITokenSource TokenSource
        {
            get
            {
                return tokenSource;
            }
        }

        public virtual int Index
        {
            get
            {
                return p;
            }
        }

        public virtual int Mark()
        {
            return 0;
        }

        public virtual void Release(int marker)
        {
        }

        // no resources to release
        public virtual void Reset()
        {
            Seek(0);
        }

        public virtual void Seek(int index)
        {
            LazyInit();
            p = AdjustSeekIndex(index);
        }

        public virtual int Size
        {
            get
            {
                return tokens.Count;
            }
        }

        public virtual void Consume()
        {
            if (La(1) == IntStreamConstants.Eof)
            {
                throw new InvalidOperationException("cannot consume EOF");
            }
            if (Sync(p + 1))
            {
                p = AdjustSeekIndex(p + 1);
            }
        }

        /// <summary>
        /// Make sure index
        /// <code>i</code>
        /// in tokens has a token.
        /// </summary>
        /// <returns>
        /// 
        /// <code>true</code>
        /// if a token is located at index
        /// <code>i</code>
        /// , otherwise
        /// <code>false</code>
        /// .
        /// </returns>
        /// <seealso cref="Get(int)">Get(int)</seealso>
        protected internal virtual bool Sync(int i)
        {
            System.Diagnostics.Debug.Assert(i >= 0);
            int n = i - tokens.Count + 1;
            // how many more elements we need?
            //System.out.println("sync("+i+") needs "+n);
            if (n > 0)
            {
                int fetched = Fetch(n);
                return fetched >= n;
            }
            return true;
        }

        /// <summary>
        /// Add
        /// <code>n</code>
        /// elements to buffer.
        /// </summary>
        /// <returns>The actual number of elements added to the buffer.</returns>
        protected internal virtual int Fetch(int n)
        {
            if (fetchedEOF)
            {
                return 0;
            }
            for (int i = 0; i < n; i++)
            {
                IToken t = tokenSource.NextToken();
                if (t is IWritableToken)
                {
                    ((IWritableToken)t).TokenIndex = tokens.Count;
                }
                tokens.Add(t);
                if (t.Type == TokenConstants.Eof)
                {
                    fetchedEOF = true;
                    return i + 1;
                }
            }
            return n;
        }

        public virtual IToken Get(int i)
        {
            if (i < 0 || i >= tokens.Count)
            {
                throw new ArgumentOutOfRangeException("token index " + i + " out of range 0.." + 
                    (tokens.Count - 1));
            }
            return tokens[i];
        }

        /// <summary>Get all tokens from start..stop inclusively.</summary>
        /// <remarks>Get all tokens from start..stop inclusively.</remarks>
        public virtual IList<IToken> Get(int start, int stop)
        {
            if (start < 0 || stop < 0)
            {
                return null;
            }
            LazyInit();
            IList<IToken> subset = new List<IToken>();
            if (stop >= tokens.Count)
            {
                stop = tokens.Count - 1;
            }
            for (int i = start; i <= stop; i++)
            {
                IToken t = tokens[i];
                if (t.Type == TokenConstants.Eof)
                {
                    break;
                }
                subset.Add(t);
            }
            return subset;
        }

        public virtual int La(int i)
        {
            return Lt(i).Type;
        }

        protected internal virtual IToken Lb(int k)
        {
            if ((p - k) < 0)
            {
                return null;
            }
            return tokens[p - k];
        }

        public virtual IToken Lt(int k)
        {
            LazyInit();
            if (k == 0)
            {
                return null;
            }
            if (k < 0)
            {
                return Lb(-k);
            }
            int i = p + k - 1;
            Sync(i);
            if (i >= tokens.Count)
            {
                // return EOF token
                // EOF must be last token
                return tokens[tokens.Count - 1];
            }
            //		if ( i>range ) range = i;
            return tokens[i];
        }

        /// <summary>
        /// Allowed derived classes to modify the behavior of operations which change
        /// the current stream position by adjusting the target token index of a seek
        /// operation.
        /// </summary>
        /// <remarks>
        /// Allowed derived classes to modify the behavior of operations which change
        /// the current stream position by adjusting the target token index of a seek
        /// operation. The default implementation simply returns
        /// <code>i</code>
        /// . If an
        /// exception is thrown in this method, the current stream index should not be
        /// changed.
        /// <p/>
        /// For example,
        /// <see cref="CommonTokenStream">CommonTokenStream</see>
        /// overrides this method to ensure that
        /// the seek target is always an on-channel token.
        /// </remarks>
        /// <param name="i">The target token index.</param>
        /// <returns>The adjusted target token index.</returns>
        protected internal virtual int AdjustSeekIndex(int i)
        {
            return i;
        }

        protected internal void LazyInit()
        {
            if (p == -1)
            {
                Setup();
            }
        }

        protected internal virtual void Setup()
        {
            Sync(0);
            p = AdjustSeekIndex(0);
        }

        /// <summary>Reset this token stream by setting its token source.</summary>
        /// <remarks>Reset this token stream by setting its token source.</remarks>
        public virtual void SetTokenSource(ITokenSource tokenSource)
        {
            this.tokenSource = tokenSource;
            tokens.Clear();
            p = -1;
        }

        public virtual IList<IToken> GetTokens()
        {
            return tokens;
        }

        public virtual IList<IToken> GetTokens(int start, int stop)
        {
            return GetTokens(start, stop, null);
        }

        /// <summary>
        /// Given a start and stop index, return a
        /// <code>List</code>
        /// of all tokens in
        /// the token type
        /// <code>BitSet</code>
        /// .  Return
        /// <code>null</code>
        /// if no tokens were found.  This
        /// method looks at both on and off channel tokens.
        /// </summary>
        public virtual IList<IToken> GetTokens(int start, int stop, BitSet types)
        {
            LazyInit();
            if (start < 0 || stop >= tokens.Count || stop < 0 || start >= tokens.Count)
            {
                throw new ArgumentOutOfRangeException("start " + start + " or stop " + stop + " not in 0.."
                     + (tokens.Count - 1));
            }
            if (start > stop)
            {
                return null;
            }
            // list = tokens[start:stop]:{T t, t.getType() in types}
            IList<IToken> filteredTokens = new List<IToken>();
            for (int i = start; i <= stop; i++)
            {
                IToken t = tokens[i];
                if (types == null || types.Get(t.Type))
                {
                    filteredTokens.Add(t);
                }
            }
            if (filteredTokens.Count == 0)
            {
                filteredTokens = null;
            }
            return filteredTokens;
        }

        public virtual IList<IToken> GetTokens(int start, int stop, int ttype)
        {
            BitSet s = new BitSet(ttype);
            s.Set(ttype);
            return GetTokens(start, stop, s);
        }

        /// <summary>Given a starting index, return the index of the next token on channel.</summary>
        /// <remarks>
        /// Given a starting index, return the index of the next token on channel.
        /// Return
        /// <code>i</code>
        /// if
        /// <code>tokens[i]</code>
        /// is on channel.  Return
        /// <code>-1</code>
        /// if there are no tokens
        /// on channel between
        /// <code>i</code>
        /// and EOF.
        /// </remarks>
        protected internal virtual int NextTokenOnChannel(int i, int channel)
        {
            Sync(i);
            IToken token = tokens[i];
            if (i >= Size)
            {
                return -1;
            }
            while (token.Channel != channel)
            {
                if (token.Type == TokenConstants.Eof)
                {
                    return -1;
                }
                i++;
                Sync(i);
                token = tokens[i];
            }
            return i;
        }

        /// <summary>Given a starting index, return the index of the previous token on channel.
        ///     </summary>
        /// <remarks>
        /// Given a starting index, return the index of the previous token on channel.
        /// Return
        /// <code>i</code>
        /// if
        /// <code>tokens[i]</code>
        /// is on channel. Return
        /// <code>-1</code>
        /// if there are no tokens
        /// on channel between
        /// <code>i</code>
        /// and
        /// <code>0</code>
        /// .
        /// </remarks>
        protected internal virtual int PreviousTokenOnChannel(int i, int channel)
        {
            while (i >= 0 && tokens[i].Channel != channel)
            {
                i--;
            }
            return i;
        }

        /// <summary>
        /// Collect all tokens on specified channel to the right of
        /// the current token up until we see a token on
        /// <see cref="Lexer.DefaultTokenChannel">Lexer.DefaultTokenChannel</see>
        /// or
        /// EOF. If
        /// <code>channel</code>
        /// is
        /// <code>-1</code>
        /// , find any non default channel token.
        /// </summary>
        public virtual IList<IToken> GetHiddenTokensToRight(int tokenIndex, int channel)
        {
            LazyInit();
            if (tokenIndex < 0 || tokenIndex >= tokens.Count)
            {
                throw new ArgumentOutOfRangeException(tokenIndex + " not in 0.." + (tokens.Count 
                    - 1));
            }
            int nextOnChannel = NextTokenOnChannel(tokenIndex + 1, Lexer.DefaultTokenChannel);
            int to;
            int from = tokenIndex + 1;
            // if none onchannel to right, nextOnChannel=-1 so set to = last token
            if (nextOnChannel == -1)
            {
                to = Size - 1;
            }
            else
            {
                to = nextOnChannel;
            }
            return FilterForChannel(from, to, channel);
        }

        /// <summary>
        /// Collect all hidden tokens (any off-default channel) to the right of
        /// the current token up until we see a token on
        /// <see cref="Lexer.DefaultTokenChannel">Lexer.DefaultTokenChannel</see>
        /// or EOF.
        /// </summary>
        public virtual IList<IToken> GetHiddenTokensToRight(int tokenIndex)
        {
            return GetHiddenTokensToRight(tokenIndex, -1);
        }

        /// <summary>
        /// Collect all tokens on specified channel to the left of
        /// the current token up until we see a token on
        /// <see cref="Lexer.DefaultTokenChannel">Lexer.DefaultTokenChannel</see>
        /// .
        /// If
        /// <code>channel</code>
        /// is
        /// <code>-1</code>
        /// , find any non default channel token.
        /// </summary>
        public virtual IList<IToken> GetHiddenTokensToLeft(int tokenIndex, int channel)
        {
            LazyInit();
            if (tokenIndex < 0 || tokenIndex >= tokens.Count)
            {
                throw new ArgumentOutOfRangeException(tokenIndex + " not in 0.." + (tokens.Count 
                    - 1));
            }
            int prevOnChannel = PreviousTokenOnChannel(tokenIndex - 1, Lexer.DefaultTokenChannel
                );
            if (prevOnChannel == tokenIndex - 1)
            {
                return null;
            }
            // if none onchannel to left, prevOnChannel=-1 then from=0
            int from = prevOnChannel + 1;
            int to = tokenIndex - 1;
            return FilterForChannel(from, to, channel);
        }

        /// <summary>
        /// Collect all hidden tokens (any off-default channel) to the left of
        /// the current token up until we see a token on
        /// <see cref="Lexer.DefaultTokenChannel">Lexer.DefaultTokenChannel</see>
        /// .
        /// </summary>
        public virtual IList<IToken> GetHiddenTokensToLeft(int tokenIndex)
        {
            return GetHiddenTokensToLeft(tokenIndex, -1);
        }

        protected internal virtual IList<IToken> FilterForChannel(int from, int to, int channel
            )
        {
            IList<IToken> hidden = new List<IToken>();
            for (int i = from; i <= to; i++)
            {
                IToken t = tokens[i];
                if (channel == -1)
                {
                    if (t.Channel != Lexer.DefaultTokenChannel)
                    {
                        hidden.Add(t);
                    }
                }
                else
                {
                    if (t.Channel == channel)
                    {
                        hidden.Add(t);
                    }
                }
            }
            if (hidden.Count == 0)
            {
                return null;
            }
            return hidden;
        }

        public virtual string SourceName
        {
            get
            {
                return tokenSource.SourceName;
            }
        }

        /// <summary>Get the text of all tokens in this buffer.</summary>
        /// <remarks>Get the text of all tokens in this buffer.</remarks>
        [return: NotNull]
        public virtual string GetText()
        {
            Fill();
            return GetText(Interval.Of(0, Size - 1));
        }

        [return: NotNull]
        public virtual string GetText(Interval interval)
        {
            int start = interval.a;
            int stop = interval.b;
            if (start < 0 || stop < 0)
            {
                return string.Empty;
            }
            LazyInit();
            if (stop >= tokens.Count)
            {
                stop = tokens.Count - 1;
            }
            StringBuilder buf = new StringBuilder();
            for (int i = start; i <= stop; i++)
            {
                IToken t = tokens[i];
                if (t.Type == TokenConstants.Eof)
                {
                    break;
                }
                buf.Append(t.Text);
            }
            return buf.ToString();
        }

        [return: NotNull]
        public virtual string GetText(RuleContext ctx)
        {
            return GetText(ctx.SourceInterval);
        }

        [return: NotNull]
        public virtual string GetText(IToken start, IToken stop)
        {
            if (start != null && stop != null)
            {
                return GetText(Interval.Of(start.TokenIndex, stop.TokenIndex));
            }
            return string.Empty;
        }

        /// <summary>Get all tokens from lexer until EOF.</summary>
        /// <remarks>Get all tokens from lexer until EOF.</remarks>
        public virtual void Fill()
        {
            LazyInit();
            int blockSize = 1000;
            while (true)
            {
                int fetched = Fetch(blockSize);
                if (fetched < blockSize)
                {
                    return;
                }
            }
        }
    }
}<|MERGE_RESOLUTION|>--- conflicted
+++ resolved
@@ -46,15 +46,9 @@
     /// templates. E.g.,
     /// <code></code>
     /// &lt;names:
-<<<<<<< HEAD
-    /// hi, &lt;it&gt;}&gt;} has to parse names
-    /// as part of an expression but
+    /// hi, &lt;it&gt;}&gt;} has to parse names as part of an
+    /// expression but
     /// <code>"hi, &lt;it&gt;"</code>
-=======
-    /// hi, <it>}&gt;} has to parse names as part of an
-    /// expression but
-    /// <code>"hi, <it>"</code>
->>>>>>> fcf2482a
     /// as a nested template.
     /// <p/>
     /// You can't use this stream if you pass whitespace or other off-channel tokens
