/*
 * [The "BSD license"]
 *  Copyright (c) 2013 Terence Parr
 *  Copyright (c) 2013 Sam Harwell
 *  All rights reserved.
 *
 *  Redistribution and use in source and binary forms, with or without
 *  modification, are permitted provided that the following conditions
 *  are met:
 *
 *  1. Redistributions of source code must retain the above copyright
 *     notice, this list of conditions and the following disclaimer.
 *  2. Redistributions in binary form must reproduce the above copyright
 *     notice, this list of conditions and the following disclaimer in the
 *     documentation and/or other materials provided with the distribution.
 *  3. The name of the author may not be used to endorse or promote products
 *     derived from this software without specific prior written permission.
 *
 *  THIS SOFTWARE IS PROVIDED BY THE AUTHOR ``AS IS'' AND ANY EXPRESS OR
 *  IMPLIED WARRANTIES, INCLUDING, BUT NOT LIMITED TO, THE IMPLIED WARRANTIES
 *  OF MERCHANTABILITY AND FITNESS FOR A PARTICULAR PURPOSE ARE DISCLAIMED.
 *  IN NO EVENT SHALL THE AUTHOR BE LIABLE FOR ANY DIRECT, INDIRECT,
 *  INCIDENTAL, SPECIAL, EXEMPLARY, OR CONSEQUENTIAL DAMAGES (INCLUDING, BUT
 *  NOT LIMITED TO, PROCUREMENT OF SUBSTITUTE GOODS OR SERVICES; LOSS OF USE,
 *  DATA, OR PROFITS; OR BUSINESS INTERRUPTION) HOWEVER CAUSED AND ON ANY
 *  THEORY OF LIABILITY, WHETHER IN CONTRACT, STRICT LIABILITY, OR TORT
 *  (INCLUDING NEGLIGENCE OR OTHERWISE) ARISING IN ANY WAY OUT OF THE USE OF
 *  THIS SOFTWARE, EVEN IF ADVISED OF THE POSSIBILITY OF SUCH DAMAGE.
 */
using System;
using System.Collections.Generic;
using Antlr4.Runtime;
using Antlr4.Runtime.Atn;
using Antlr4.Runtime.Misc;
using Antlr4.Runtime.Sharpen;

namespace Antlr4.Runtime
{
    public abstract class Recognizer<Symbol, ATNInterpreter> : IRecognizer
        where ATNInterpreter : ATNSimulator
    {
        public const int Eof = -1;

        private static readonly IDictionary<string[], IDictionary<string, int>> tokenTypeMapCache = new Dictionary<string[], IDictionary<string, int>>();

        private static readonly IDictionary<string[], IDictionary<string, int>> ruleIndexMapCache = new Dictionary<string[], IDictionary<string, int>>();

        [NotNull]
        private IAntlrErrorListener<Symbol>[] _listeners =
        {
#if !PORTABLE
            ConsoleErrorListener<Symbol>.Instance
#endif
        };

        protected internal ATNInterpreter _interp;

        private int _stateNumber = -1;

        /// <summary>
        /// Used to print out token names like ID during debugging and
        /// error reporting.
        /// </summary>
        /// <remarks>
        /// Used to print out token names like ID during debugging and
        /// error reporting.  The generated parsers implement a method
        /// that overrides this to point to their String[] tokenNames.
        /// </remarks>
        public abstract string[] TokenNames
        {
            get;
        }

        public abstract string[] RuleNames
        {
            get;
        }

        /// <summary>Get a map from token names to token types.</summary>
        /// <remarks>
        /// Get a map from token names to token types.
        /// <p>Used for XPath and tree pattern compilation.</p>
        /// </remarks>
<<<<<<< HEAD
        [return: NotNull]
        public virtual IDictionary<string, int> GetTokenTypeMap()
=======
        public virtual IDictionary<string, int> TokenTypeMap
>>>>>>> eef89a00
        {
            get
            {
                string[] tokenNames = TokenNames;
                if (tokenNames == null)
                {
                    throw new NotSupportedException("The current recognizer does not provide a list of token names.");
                }
                lock (tokenTypeMapCache)
                {
<<<<<<< HEAD
                    result = Utils.ToMap(tokenNames);
                    result["EOF"] = TokenConstants.Eof;
                    tokenTypeMapCache.Put(tokenNames, result);
=======
                    IDictionary<string, int> result = tokenTypeMapCache.Get(tokenNames);
                    if (result == null)
                    {
                        result = Utils.ToMap(tokenNames);
                        result.Put("EOF", TokenConstants.Eof);
                        result = Sharpen.Collections.UnmodifiableMap(result);
                        tokenTypeMapCache.Put(tokenNames, result);
                    }
                    return result;
>>>>>>> eef89a00
                }
            }
        }

        /// <summary>Get a map from rule names to rule indexes.</summary>
        /// <remarks>
        /// Get a map from rule names to rule indexes.
        /// <p>Used for XPath and tree pattern compilation.</p>
        /// </remarks>
<<<<<<< HEAD
        [return: NotNull]
        public virtual IDictionary<string, int> GetRuleIndexMap()
=======
        public virtual IDictionary<string, int> RuleIndexMap
>>>>>>> eef89a00
        {
            get
            {
                string[] ruleNames = RuleNames;
                if (ruleNames == null)
                {
                    throw new NotSupportedException("The current recognizer does not provide a list of rule names.");
                }
                lock (ruleIndexMapCache)
                {
<<<<<<< HEAD
                    result = Utils.ToMap(ruleNames);
                    ruleIndexMapCache.Put(ruleNames, result);
=======
                    IDictionary<string, int> result = ruleIndexMapCache.Get(ruleNames);
                    if (result == null)
                    {
                        result = Sharpen.Collections.UnmodifiableMap(Utils.ToMap(ruleNames));
                        ruleIndexMapCache.Put(ruleNames, result);
                    }
                    return result;
>>>>>>> eef89a00
                }
            }
        }

        public virtual int GetTokenType(string tokenName)
        {
<<<<<<< HEAD
            int ttype;
            if (GetTokenTypeMap().TryGetValue(tokenName, out ttype))
=======
            int ttype = TokenTypeMap.Get(tokenName);
            if (ttype != null)
>>>>>>> eef89a00
            {
                return ttype;
            }
            return TokenConstants.InvalidType;
        }

        /// <summary>
        /// If this recognizer was generated, it will have a serialized ATN
        /// representation of the grammar.
        /// </summary>
        /// <remarks>
        /// If this recognizer was generated, it will have a serialized ATN
        /// representation of the grammar.
        /// <p>For interpreters, we don't know their serialized ATN despite having
        /// created the interpreter from it.</p>
        /// </remarks>
        public virtual string SerializedAtn
        {
            [return: NotNull]
            get
            {
                throw new NotSupportedException("there is no serialized ATN");
            }
        }

        /// <summary>For debugging and other purposes, might want the grammar name.</summary>
        /// <remarks>
        /// For debugging and other purposes, might want the grammar name.
        /// Have ANTLR generate an implementation for this method.
        /// </remarks>
        public abstract string GrammarFileName
        {
            get;
        }

        /// <summary>
        /// Get the
        /// <see cref="Antlr4.Runtime.Atn.ATN">Antlr4.Runtime.Atn.ATN</see>
        /// used by the recognizer for prediction.
        /// </summary>
        /// <returns>
        /// The
        /// <see cref="Antlr4.Runtime.Atn.ATN">Antlr4.Runtime.Atn.ATN</see>
        /// used by the recognizer for prediction.
        /// </returns>
        public virtual ATN Atn
        {
            get
            {
                return _interp.atn;
            }
        }

        /// <summary>Get the ATN interpreter used by the recognizer for prediction.</summary>
        /// <remarks>Get the ATN interpreter used by the recognizer for prediction.</remarks>
        /// <returns>The ATN interpreter used by the recognizer for prediction.</returns>
        /// <summary>Set the ATN interpreter used by the recognizer for prediction.</summary>
        /// <remarks>Set the ATN interpreter used by the recognizer for prediction.</remarks>
        /// <value>
        /// The ATN interpreter used by the recognizer for
        /// prediction.
        /// </value>
        public virtual ATNInterpreter Interpreter
        {
            get
            {
                return _interp;
            }
            set
            {
                ATNInterpreter interpreter = value;
                _interp = interpreter;
            }
        }

        /// <summary>
        /// If profiling during the parse/lex, this will return DecisionInfo records
        /// for each decision in recognizer in a ParseInfo object.
        /// </summary>
        /// <remarks>
        /// If profiling during the parse/lex, this will return DecisionInfo records
        /// for each decision in recognizer in a ParseInfo object.
        /// </remarks>
        /// <since>4.3</since>
        public virtual Antlr4.Runtime.Atn.ParseInfo ParseInfo
        {
            get
            {
                return null;
            }
        }

        /// <summary>What is the error header, normally line/character position information?</summary>
        [return: NotNull]
        public virtual string GetErrorHeader(RecognitionException e)
        {
            int line = e.OffendingToken.Line;
            int charPositionInLine = e.OffendingToken.Column;
            return "line " + line + ":" + charPositionInLine;
        }

        /// <summary>
        /// How should a token be displayed in an error message? The default
        /// is to display just the text, but during development you might
        /// want to have a lot of information spit out.
        /// </summary>
        /// <remarks>
        /// How should a token be displayed in an error message? The default
        /// is to display just the text, but during development you might
        /// want to have a lot of information spit out.  Override in that case
        /// to use t.toString() (which, for CommonToken, dumps everything about
        /// the token). This is better than forcing you to override a method in
        /// your token objects because you don't have to go modify your lexer
        /// so that it creates a new Java type.
        /// </remarks>
        [ObsoleteAttribute(@"This method is not called by the ANTLR 4 Runtime. Specific implementations of IAntlrErrorStrategy may provide a similar feature when necessary. For example, see DefaultErrorStrategy.GetTokenErrorDisplay(IToken).")]
        public virtual string GetTokenErrorDisplay(IToken t)
        {
            if (t == null)
            {
                return "<no token>";
            }
            string s = t.Text;
            if (s == null)
            {
                if (t.Type == TokenConstants.Eof)
                {
                    s = "<EOF>";
                }
                else
                {
                    s = "<" + t.Type + ">";
                }
            }
            s = s.Replace("\n", "\\n");
            s = s.Replace("\r", "\\r");
            s = s.Replace("\t", "\\t");
            return "'" + s + "'";
        }

        /// <exception>
        /// NullPointerException
        /// if
        /// <code>listener</code>
        /// is
        /// <code>null</code>
        /// .
        /// </exception>
        public virtual void AddErrorListener(IAntlrErrorListener<Symbol> listener)
        {
            Args.NotNull("listener", listener);

            IAntlrErrorListener<Symbol>[] listeners = _listeners;
            Array.Resize(ref listeners, listeners.Length + 1);
            listeners[listeners.Length - 1] = listener;
            _listeners = listeners;
        }

        public virtual void RemoveErrorListener(IAntlrErrorListener<Symbol> listener)
        {
            IAntlrErrorListener<Symbol>[] listeners = _listeners;
            int removeIndex = Array.IndexOf(listeners, listener);
            if (removeIndex < 0)
                return;

            Array.Copy(listeners, removeIndex + 1, listeners, removeIndex, listeners.Length - removeIndex - 1);
            Array.Resize(ref listeners, listeners.Length - 1);
            _listeners = listeners;
        }

        public virtual void RemoveErrorListeners()
        {
            _listeners = new IAntlrErrorListener<Symbol>[0];
        }

<<<<<<< HEAD
        [return: NotNull]
        public virtual IList<IAntlrErrorListener<Symbol>> GetErrorListeners()
=======
        public virtual IList<IAntlrErrorListener<Symbol>> ErrorListeners
>>>>>>> eef89a00
        {
            get
            {
                return new List<IAntlrErrorListener<Symbol>>(_listeners);
            }
        }

        public virtual IAntlrErrorListener<Symbol> ErrorListenerDispatch
        {
            get
            {
                return new ProxyErrorListener<Symbol>(ErrorListeners);
            }
        }

        // subclass needs to override these if there are sempreds or actions
        // that the ATN interp needs to execute
        public virtual bool Sempred(RuleContext _localctx, int ruleIndex, int actionIndex)
        {
            return true;
        }

        public virtual bool Precpred(RuleContext localctx, int precedence)
        {
            return true;
        }

        public virtual void Action(RuleContext _localctx, int ruleIndex, int actionIndex)
        {
        }

        /// <summary>
        /// Indicate that the recognizer has changed internal state that is
        /// consistent with the ATN state passed in.
        /// </summary>
        /// <remarks>
        /// Indicate that the recognizer has changed internal state that is
        /// consistent with the ATN state passed in.  This way we always know
        /// where we are in the ATN as the parser goes along. The rule
        /// context objects form a stack that lets us see the stack of
        /// invoking rules. Combine this and we have complete ATN
        /// configuration information.
        /// </remarks>
        public int State
        {
            get
            {
                return _stateNumber;
            }
            set
            {
                int atnState = value;
                //		System.err.println("setState "+atnState);
                _stateNumber = atnState;
            }
        }

        public abstract IIntStream InputStream
        {
            get;
        }
        //		if ( traceATNStates ) _ctx.trace(atnState);
    }
}<|MERGE_RESOLUTION|>--- conflicted
+++ resolved
@@ -81,12 +81,8 @@
         /// Get a map from token names to token types.
         /// <p>Used for XPath and tree pattern compilation.</p>
         /// </remarks>
-<<<<<<< HEAD
-        [return: NotNull]
-        public virtual IDictionary<string, int> GetTokenTypeMap()
-=======
+        [NotNull]
         public virtual IDictionary<string, int> TokenTypeMap
->>>>>>> eef89a00
         {
             get
             {
@@ -97,21 +93,14 @@
                 }
                 lock (tokenTypeMapCache)
                 {
-<<<<<<< HEAD
-                    result = Utils.ToMap(tokenNames);
-                    result["EOF"] = TokenConstants.Eof;
-                    tokenTypeMapCache.Put(tokenNames, result);
-=======
                     IDictionary<string, int> result = tokenTypeMapCache.Get(tokenNames);
                     if (result == null)
                     {
                         result = Utils.ToMap(tokenNames);
-                        result.Put("EOF", TokenConstants.Eof);
-                        result = Sharpen.Collections.UnmodifiableMap(result);
+                        result["EOF"] = TokenConstants.Eof;
                         tokenTypeMapCache.Put(tokenNames, result);
                     }
                     return result;
->>>>>>> eef89a00
                 }
             }
         }
@@ -121,12 +110,8 @@
         /// Get a map from rule names to rule indexes.
         /// <p>Used for XPath and tree pattern compilation.</p>
         /// </remarks>
-<<<<<<< HEAD
-        [return: NotNull]
-        public virtual IDictionary<string, int> GetRuleIndexMap()
-=======
+        [NotNull]
         public virtual IDictionary<string, int> RuleIndexMap
->>>>>>> eef89a00
         {
             get
             {
@@ -137,31 +122,21 @@
                 }
                 lock (ruleIndexMapCache)
                 {
-<<<<<<< HEAD
-                    result = Utils.ToMap(ruleNames);
-                    ruleIndexMapCache.Put(ruleNames, result);
-=======
                     IDictionary<string, int> result = ruleIndexMapCache.Get(ruleNames);
                     if (result == null)
                     {
-                        result = Sharpen.Collections.UnmodifiableMap(Utils.ToMap(ruleNames));
+                        result = Utils.ToMap(ruleNames);
                         ruleIndexMapCache.Put(ruleNames, result);
                     }
                     return result;
->>>>>>> eef89a00
                 }
             }
         }
 
         public virtual int GetTokenType(string tokenName)
         {
-<<<<<<< HEAD
             int ttype;
-            if (GetTokenTypeMap().TryGetValue(tokenName, out ttype))
-=======
-            int ttype = TokenTypeMap.Get(tokenName);
-            if (ttype != null)
->>>>>>> eef89a00
+            if (TokenTypeMap.TryGetValue(tokenName, out ttype))
             {
                 return ttype;
             }
@@ -337,12 +312,8 @@
             _listeners = new IAntlrErrorListener<Symbol>[0];
         }
 
-<<<<<<< HEAD
-        [return: NotNull]
-        public virtual IList<IAntlrErrorListener<Symbol>> GetErrorListeners()
-=======
+        [NotNull]
         public virtual IList<IAntlrErrorListener<Symbol>> ErrorListeners
->>>>>>> eef89a00
         {
             get
             {
